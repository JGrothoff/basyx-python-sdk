--- conflicted
+++ resolved
@@ -31,12 +31,8 @@
 from .base import *
 from .submodel import *
 from .provider import *
-<<<<<<< HEAD
 from .concept import ConceptDescription, ConceptDictionary, IEC61360ConceptDescription
-=======
-from .concept import ConceptDescription, ConceptDictionary
 from . import datatypes
->>>>>>> 8364011a
 
 # A mapping of PyI40AAS implementation classes to the corresponding `KeyElements` enum members for all classes that are
 # covered by this enum.
