--- conflicted
+++ resolved
@@ -571,7 +571,7 @@
                 if ("id_short", id_short) in set_:
                     raise KeyError("Object with id_short '{}' is already present in the parent Namespace"
                                    .format(id_short))
-<<<<<<< HEAD
+
             set_add_list: List[NamespaceSet] = []
             for set_ in self.parent.namespace_element_sets:
                 if self in set_:
@@ -580,18 +580,8 @@
             self._id_short = id_short
             for set_ in set_add_list:
                 set_.add(self)
-        else:
-            self._id_short = id_short
-=======
-            for set_ in self.parent.namespace_element_sets:
-                if self in set_:
-                    set_.discard(self)
-                    self._id_short = id_short
-                    set_.add(self)
-                    break
         # Redundant to the line above. However this way, we make sure that we really update the _id_short
         self._id_short = id_short
->>>>>>> 1de1f32b
 
     def update(self,
                max_age: float = 0,
@@ -956,8 +946,8 @@
             self._semantic_id = semantic_id
             for set_ in set_add_list:
                 set_.add(self)
-        else:
-            self._semantic_id = semantic_id
+        # Redundant to the line above. However this way, we make sure that we really update the _semantic_id
+        self._semantic_id = semantic_id
 
 
 class Extension(HasSemantics):
@@ -1032,8 +1022,8 @@
             self._name = name
             for set_ in set_add_list:
                 set_.add(self)
-        else:
-            self._name = name
+        # Redundant to the line above. However this way, we make sure that we really update the _name
+        self._name = name
 
 
 class HasKind(metaclass=abc.ABCMeta):
@@ -1183,8 +1173,8 @@
             self._type = type_
             for set_ in set_add_list:
                 set_.add(self)
-        else:
-            self._type = type_
+        # Redundant to the line above. However this way, we make sure that we really update the _type
+        self._type = type_
 
 
 class ValueReferencePair:
