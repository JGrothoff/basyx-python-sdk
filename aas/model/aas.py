--- conflicted
+++ resolved
@@ -59,6 +59,7 @@
                  semantic_id: Optional[base.Reference] = None,
                  extension: Iterable[base.Extension] = ()):
         """
+
         TODO: Add instruction what to do after construction
         """
 
@@ -106,27 +107,8 @@
                  description: Optional[base.LangStringSet] = None,
                  parent: Optional[base.UniqueIdShortNamespace] = None,
                  administration: Optional[base.AdministrativeInformation] = None,
-<<<<<<< HEAD
-                 extension: Optional[Set[base.Extension]] = None):
-
-=======
                  extension: Iterable[base.Extension] = ()):
-        """
-        Initializer of Asset
-
-        :param kind: Denotes whether the Asset is of kind "Type" or "Instance".
-        :param identification: The globally unique identification of the element. (from base.Identifiable)
-        :param id_short: Identifying string of the element within its name space. (from base.Referable)
-        :param display_name: Can be provided in several languages. (from base.Referable)
-        :param category: The category is a value that gives further meta information w.r.t. to the class of the element.
-                         It affects the expected existence of attributes and the applicability of constraints.
-                         (from base.Referable)
-        :param description: Description or comments on the element. (from base.Referable)
-        :param parent: Reference to the next referable parent element of the element. (from base.Referable)
-        :param administration: Administrative information of an identifiable element. (from base.Identifiable)
-        :param extension: An extension of the element. (from base.HasExtension)
-        """
->>>>>>> ed91843a
+
         super().__init__()
         self.identification: base.Identifier = identification
         self.id_short = id_short
@@ -171,6 +153,7 @@
                  specific_asset_id: Optional[Set[base.IdentifierKeyValuePair]] = None,
                  bill_of_material: Optional[Set[base.AASReference[Submodel]]] = None,
                  default_thumbnail: Optional[File] = None):
+
         super().__init__()
         self.asset_kind: base.AssetKind = asset_kind
         self._global_asset_id: Optional[base.Reference] = global_asset_id
@@ -237,32 +220,7 @@
                  submodel: Optional[Set[base.AASReference[Submodel]]] = None,
                  view: Iterable[View] = (),
                  derived_from: Optional[base.AASReference["AssetAdministrationShell"]] = None,
-<<<<<<< HEAD
-                 extension: Optional[Set[base.Extension]] = None):
-=======
                  extension: Iterable[base.Extension] = ()):
-        """
-        Initializer of AssetAdministrationShell
-        :param asset_information: Meta information about the asset the AAS is representing.
-        :param identification: The globally unique identification of the element. (from base.Identifiable)
-        :param id_short: Identifying string of the element within its name space. (from base.Referable)
-        :param display_name: Can be provided in several languages. (from base.Referable)
-        :param category: The category is a value that gives further meta information w.r.t. to the class of the element.
-                         It affects the expected existence of attributes and the applicability of constraints.
-                         (from base.Referable)
-        :param description: Description or comments on the element. (from base.Referable)
-        :param parent: Reference to the next referable parent element of the element. (from base.Referable)
-        :param administration: Administrative information of an identifiable element. (from base.Identifiable)
-        :param security: Definition of the security relevant aspects of the AAS.
-        :param submodel: Unordered list of submodels to describe typically the asset of an AAS.
-        :param concept_dictionary: Unordered list of concept dictionaries. The concept dictionaries typically contain
-                                   only descriptions for elements that are also used within the AAS
-        :param view: Unordered list of stakeholder specific views that can group the elements of the AAS.
-        :param derived_from: The reference to the AAS the AAS was derived from
-        :param extension: An extension of the element. (from base.HasExtension)
-        """
-
->>>>>>> ed91843a
         super().__init__()
         self.identification: base.Identifier = identification
         self.asset_information: AssetInformation = asset_information
