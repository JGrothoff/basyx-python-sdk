--- conflicted
+++ resolved
@@ -67,16 +67,10 @@
         self.assertEqual(Status.SUCCESS, manager.steps[0].status)
         self.assertEqual(Status.SUCCESS, manager.steps[1].status)
         self.assertEqual(Status.FAILED, manager.steps[2].status)
-<<<<<<< HEAD
-        self.assertIn('Attribute id_short of AssetAdministrationShell[https://acplt.org/Test_AssetAdministrationShell]'
-                      ' must be == TestAssetAdministrationShell',
-                      manager.format_step(2, verbose_level=1))
-=======
         self.assertEqual('FAILED:       Check if data is equal to example data\n - ERROR: Attribute id_short of '
-                         'AssetAdministrationShell[Identifier(IRI=https://acplt.org/Test_AssetAdministrationShell)] '
-                         'must be == TestAssetAdministrationShell (value=\'TestAssetAdministrationShell2\')',
+                         'AssetAdministrationShell[https://acplt.org/Test_AssetAdministrationShell] must be == '
+                         'TestAssetAdministrationShell (value=\'TestAssetAdministrationShell123\')',
                          manager.format_step(2, verbose_level=1))
->>>>>>> 555f649e
         self.assertEqual(Status.NOT_EXECUTED, manager.steps[3].status)
 
     def test_check_aasx_files_equivalence(self) -> None:
@@ -126,17 +120,10 @@
         self.assertEqual(Status.SUCCESS, manager.steps[2].status)
         self.assertEqual(Status.SUCCESS, manager.steps[3].status)
         self.assertEqual(Status.FAILED, manager.steps[4].status)
-<<<<<<< HEAD
-        self.assertIn('Attribute id_short of AssetAdministrationShell'
-                      '[https://acplt.org/Test_AssetAdministrationShell] must be ==',
-                      manager.format_step(4, verbose_level=1))
-        self.assertEqual(Status.FAILED, manager.steps[4].status)
-=======
         self.assertEqual('FAILED:       Check if data in files are equal\n - ERROR: Attribute id_short of '
-                         'AssetAdministrationShell[Identifier(IRI=https://acplt.org/Test_AssetAdministrationShell)] '
-                         'must be == TestAssetAdministrationShell2 (value=\'TestAssetAdministrationShell\')',
+                         'AssetAdministrationShell[https://acplt.org/Test_AssetAdministrationShell] must be == '
+                         'TestAssetAdministrationShell123 (value=\'TestAssetAdministrationShell\')',
                          manager.format_step(4, verbose_level=1))
->>>>>>> 555f649e
 
         manager.steps = []
         compliance_tool.check_aasx_files_equivalence(file_path_4, file_path_3, manager)
@@ -146,16 +133,10 @@
         self.assertEqual(Status.SUCCESS, manager.steps[2].status)
         self.assertEqual(Status.SUCCESS, manager.steps[3].status)
         self.assertEqual(Status.FAILED, manager.steps[4].status)
-<<<<<<< HEAD
-        self.assertIn('Attribute id_short of AssetAdministrationShell'
-                      '[https://acplt.org/Test_AssetAdministrationShell] must be ==',
-                      manager.format_step(4, verbose_level=1))
-=======
         self.assertEqual('FAILED:       Check if data in files are equal\n - ERROR: Attribute id_short of '
-                         'AssetAdministrationShell[Identifier(IRI=https://acplt.org/Test_AssetAdministrationShell)] '
-                         'must be == TestAssetAdministrationShell (value=\'TestAssetAdministrationShell2\')',
+                         'AssetAdministrationShell[https://acplt.org/Test_AssetAdministrationShell] must be == '
+                         'TestAssetAdministrationShell (value=\'TestAssetAdministrationShell123\')',
                          manager.format_step(4, verbose_level=1))
->>>>>>> 555f649e
         self.assertEqual(Status.NOT_EXECUTED, manager.steps[5].status)
 
     def test_check_schema(self):
