# Copyright (c) 2020 the Eclipse BaSyx Authors
#
# This program and the accompanying materials are made available under the terms of the MIT License, available in
# the LICENSE file of this project.
#
# SPDX-License-Identifier: MIT
"""
This module defines native Python types for all simple built-in XSD datatypes, as well as functions to (de)serialize
them from/into their lexical XML representation.

<<<<<<< HEAD
See https://www.w3.org/TR/xmlschema-2/#built-in-datatypes for the XSD simple type hierarchy and more information on the
datatypes. All types from this type hierarchy (except for `token` and its descendants) are implemented or aliased in
this module using their pythonized equivalents: Duration, DateTime, GMonthDay, String, Integer, Decimal, Short ….
These types are meant to be used directly for data values in the context of Asset Administration Shells.
=======
See https://www.w3.org/TR/xmlschema11-2/#built-in-datatypes for the XSD simple type hierarchy and more information on
the datatypes. All types from this type hierarchy (except for `token` and its descendants) are implemented or aliased in
this module using their pythonized: Duration, DateTime, GMonthDay, String, Integer, Decimal, Short …. These types are
meant to be used directly for data values in the context of Asset Administration Shells.
>>>>>>> 5bcd6556

There are three conversion functions for usage in BaSyx Python SDK's model and adapters:

* :meth:`~aas.model.datatypes.xsd_repr` serializes any XSD type from this module into it's lexical representation
* :meth:`~aas.model.datatypes.from_xsd` parses an XSD type from its lexical representation (its required to name the
  type for unambiguous conversion)
* :meth:`~aas.model.datatypes.trivial_cast` type-cast a python value into an XSD type, if this is trivially possible.
  Meant for fixing the type of :class:`Properties' <aas.model.submodel.Property>` values automatically, esp. for literal
  values.
"""
import base64
import datetime
import decimal
import re
from typing import Type, TypeVar, Union, Dict, Optional

import dateutil.relativedelta

Duration = dateutil.relativedelta.relativedelta
DateTime = datetime.datetime
Time = datetime.time
Boolean = bool
Double = float
Decimal = decimal.Decimal
Integer = int
String = str


class DayTimeDuration(Duration):
    """
    A duration without years and months. The class is not constrained by itself, the constraints are only checked on
    serialization.
    """
    pass


class YearMonthDuration(Duration):
    """
    A duration with just years and months. The class is not constrained by itself, the constraints are only checked on
    serialization.
    """
    pass


class DateTimeStamp(DateTime):
    """
    A variant of :class:`~DateTime` where the timezone is required.
    """
    def __new__(cls, years, months=None, days=None, hours=0, minutes=0, seconds=0, microseconds=0, tzinfo=None,
                **kwargs):
        if tzinfo is None:
            raise ValueError("A DateTimeStamp requires a timezone!")
        return super().__new__(cls, years, months, days, hours, minutes, seconds, microseconds, tzinfo, **kwargs)


class Date(datetime.date):
    __slots__ = '_tzinfo'

    def __new__(cls, year: int, month: Optional[int] = None, day: Optional[int] = None,
                tzinfo: Optional[datetime.tzinfo] = None) -> "Date":
        res: "Date" = datetime.date.__new__(cls, year, month, day)  # type: ignore  # pickle support is not in typeshed
        # TODO normalize tzinfo to '+12:00' through '-11:59'
        res._tzinfo = tzinfo  # type: ignore  # Workaround for MyPy bug, not recognizing our additional __slots__
        return res

    def begin(self) -> datetime.datetime:
        return datetime.datetime(self.year, self.month, self.day, 0, 0, 0, 0, self.tzinfo)

    @property
    def tzinfo(self):
        """timezone info object"""
        return self._tzinfo

    def utcoffset(self):
        """Return the timezone offset as timedelta positive east of UTC (negative west of
        UTC)."""
        if self._tzinfo is None:
            return None
        return self._tzinfo.utcoffset(self)

    def __repr__(self):
        if self.tzinfo is not None:
            return super().__repr__()[:-1] + ", tzinfo={})".format(self.tzinfo)
        else:
            return super().__repr__()

    def __eq__(self, other: object) -> bool:
        if not isinstance(other, datetime.date):
            return NotImplemented
        other_tzinfo = other.tzinfo if hasattr(other, 'tzinfo') else None  # type: ignore
        return datetime.date.__eq__(self, other) and self.tzinfo == other_tzinfo

    # TODO override comparsion operators
    # TODO add into_datetime function
    # TODO add includes(:DateTime) -> bool function


class GYearMonth:
    __slots__ = ('year', 'month', 'tzinfo')

    def __init__(self, year: int, month: int, tzinfo: Optional[datetime.tzinfo] = None):
        # TODO normalize tzinfo to '+12:00' through '-11:59'
        if not 1 <= month <= 12:
            raise ValueError("{} is out of the allowed range for month".format(month))
        self.year: int = year
        self.month: int = month
        self.tzinfo: Optional[datetime.tzinfo] = tzinfo

    def into_date(self, day: int = 1) -> Date:
        return Date(self.year, self.month, day, self.tzinfo)

    @classmethod
    def from_date(cls, date: datetime.date) -> "GYearMonth":
        tzinfo = date.tzinfo if hasattr(date, 'tzinfo') else None  # type: ignore
        return cls(date.year, date.month, tzinfo)

    def __eq__(self, other: object) -> bool:
        if not isinstance(other, GYearMonth):
            return NotImplemented
        return self.year == other.year and self.month == other.month and self.tzinfo == other.tzinfo

    # TODO override comparsion operators
    # TODO add includes(:Union[DateTime, Date]) -> bool function


class GYear:
    __slots__ = ('year', 'tzinfo')

    def __init__(self, year: int, tzinfo: Optional[datetime.tzinfo] = None):
        # TODO normalize tzinfo to '+12:00' through '-11:59'
        self.year: int = year
        self.tzinfo: Optional[datetime.tzinfo] = tzinfo

    def into_date(self, month: int = 1, day: int = 1) -> Date:
        return Date(self.year, month, day, self.tzinfo)

    @classmethod
    def from_date(cls, date: datetime.date) -> "GYear":
        tzinfo = date.tzinfo if hasattr(date, 'tzinfo') else None  # type: ignore
        return cls(date.year, tzinfo)

    def __eq__(self, other: object) -> bool:
        if not isinstance(other, GYear):
            return NotImplemented
        return self.year == other.year and self.tzinfo == other.tzinfo

    # TODO override comparsion operators
    # TODO add includes(:Union[DateTime, Date]) -> bool function


class GMonthDay:
    __slots__ = ('month', 'day', 'tzinfo')

    def __init__(self, month: int, day: int, tzinfo: Optional[datetime.tzinfo] = None):
        # TODO normalize tzinfo to '+12:00' through '-11:59'
        if not 1 <= day <= 31:
            raise ValueError("{} is out of the allowed range for day of month".format(day))
        if not 1 <= month <= 12:
            raise ValueError("{} is out of the allowed range for month".format(month))
        self.month: int = month
        self.day: int = day
        self.tzinfo: Optional[datetime.tzinfo] = tzinfo

    def into_date(self, year: int = 1970) -> Date:
        return Date(year, self.month, self.day, self.tzinfo)

    @classmethod
    def from_date(cls, date: datetime.date) -> "GMonthDay":
        tzinfo = date.tzinfo if hasattr(date, 'tzinfo') else None  # type: ignore
        return cls(date.month, date.year, tzinfo)

    def __eq__(self, other: object) -> bool:
        if not isinstance(other, GMonthDay):
            return NotImplemented
        return self.month == other.month and self.day == other.day and self.tzinfo == other.tzinfo

    # TODO override comparsion operators
    # TODO add includes(:Union[DateTime, Date]) -> bool function


class GDay:
    __slots__ = ('day', 'tzinfo')

    def __init__(self, day: int, tzinfo: Optional[datetime.tzinfo] = None):
        # TODO normalize tzinfo to '+12:00' through '-11:59'
        if not 1 <= day <= 31:
            raise ValueError("{} is out of the allowed range for day of month".format(day))
        self.day: int = day
        self.tzinfo: Optional[datetime.tzinfo] = tzinfo

    def into_date(self, year: int = 1970, month: int = 1) -> Date:
        return Date(year, month, self.day, self.tzinfo)

    @classmethod
    def from_date(cls, date: datetime.date) -> "GDay":
        tzinfo = date.tzinfo if hasattr(date, 'tzinfo') else None  # type: ignore
        return cls(date.day, tzinfo)

    def __eq__(self, other: object) -> bool:
        if not isinstance(other, GDay):
            return NotImplemented
        return self.day == other.day and self.tzinfo == other.tzinfo

    # TODO override comparsion operators
    # TODO add includes(:Union[DateTime, Date]) -> bool function


class GMonth:
    __slots__ = ('month', 'tzinfo')

    def __init__(self, month: int, tzinfo: Optional[datetime.tzinfo] = None):
        # TODO normalize tzinfo to '+12:00' through '-11:59'
        if not 1 <= month <= 12:
            raise ValueError("{} is out of the allowed range for month".format(month))
        self.month: int = month
        self.tzinfo: Optional[datetime.tzinfo] = tzinfo

    def into_date(self, year: int = 1970, day: int = 1) -> Date:
        return Date(year, self.month, day, self.tzinfo)

    @classmethod
    def from_date(cls, date: datetime.date) -> "GMonth":
        tzinfo = date.tzinfo if hasattr(date, 'tzinfo') else None  # type: ignore
        return cls(date.month, tzinfo)

    def __eq__(self, other: object) -> bool:
        if not isinstance(other, GMonth):
            return NotImplemented
        return self.month == other.month and self.tzinfo == other.tzinfo

    # TODO override comparsion operators
    # TODO add includes(:Union[DateTime, Date]) -> bool function


class Base64Binary(bytearray):
    pass


class HexBinary(bytearray):
    pass


class Float(float):
    """ A 32bit IEEE754 float. This can not be represented with Python """
    pass


class Long(int):
    def __new__(cls, *args, **kwargs):
        res = int.__new__(cls, *args, **kwargs)
        if abs(res) > 2**63-1:
            raise ValueError("{} is out of the allowed range for type {}".format(res, cls.__name__))
        return res


class Int(int):
    def __new__(cls, *args, **kwargs):
        res = int.__new__(cls, *args, **kwargs)
        if abs(res) > 2**31-1:
            raise ValueError("{} is out of the allowed range for type {}".format(res, cls.__name__))
        return res


class Short(int):
    def __new__(cls, *args, **kwargs):
        res = int.__new__(cls, *args, **kwargs)
        if abs(res) > 2**15-1:
            raise ValueError("{} is out of the allowed range for type {}".format(res, cls.__name__))
        return res


class Byte(int):
    def __new__(cls, *args, **kwargs):
        res = int.__new__(cls, *args, **kwargs)
        if abs(res) > 2**7-1:
            raise ValueError("{} is out of the allowed range for type {}".format(res, cls.__name__))
        return res


class NonPositiveInteger(int):
    def __new__(cls, *args, **kwargs):
        res = int.__new__(cls, *args, **kwargs)
        if res > 0:
            raise ValueError("{} is out of the allowed range for type {}".format(res, cls.__name__))
        return res


class NegativeInteger(int):
    def __new__(cls, *args, **kwargs):
        res = int.__new__(cls, *args, **kwargs)
        if res >= 0:
            raise ValueError("{} is out of the allowed range for type {}".format(res, cls.__name__))
        return res


class NonNegativeInteger(int):
    def __new__(cls, *args, **kwargs):
        res = int.__new__(cls, *args, **kwargs)
        if res < 0:
            raise ValueError("{} is out of the allowed range for type {}".format(res, cls.__name__))
        return res


class PositiveInteger(int):
    def __new__(cls, *args, **kwargs):
        res = int.__new__(cls, *args, **kwargs)
        if res <= 0:
            raise ValueError("{} is out of the allowed range for type {}".format(res, cls.__name__))
        return res


class UnsignedLong(int):
    def __new__(cls, *args, **kwargs):
        res = int.__new__(cls, *args, **kwargs)
        if not 0 <= res <= 2**64-1:
            raise ValueError("{} is out of the allowed range for type {}".format(res, cls.__name__))
        return res


class UnsignedInt(int):
    def __new__(cls, *args, **kwargs):
        res = int.__new__(cls, *args, **kwargs)
        if not 0 <= res <= 2**32-1:
            raise ValueError("{} is out of the allowed range for type {}".format(res, cls.__name__))
        return res


class UnsignedShort(int):
    def __new__(cls, *args, **kwargs):
        res = int.__new__(cls, *args, **kwargs)
        if not 0 <= res <= 2**16-1:
            raise ValueError("{} is out of the allowed range for type {}".format(res, cls.__name__))
        return res


class UnsignedByte(int):
    def __new__(cls, *args, **kwargs):
        res = int.__new__(cls, *args, **kwargs)
        if not 0 <= res <= 2**8-1:
            raise ValueError("{} is out of the allowed range for type {}".format(res, cls.__name__))
        return res


class AnyURI(str):
    # TODO validate values
    pass


class NormalizedString(str):
    def __new__(cls, *args, **kwargs):
        res = str.__new__(cls, *args, **kwargs)
        if ('\r' in res) or ('\n' in res) or ('\t' in res):
            raise ValueError("\\r, \\n and \\t are not allowed in NormalizedStrings")
        return res

    @classmethod
    def from_string(cls, value: str) -> "NormalizedString":
        """
        Make a string a normalized string by simply dropping all carriage return, newline and tab characters.
        """
        return cls(value.translate({0xD: None, 0xA: None, 0x9: None}))


AnyXSDType = Union[
    Duration, DayTimeDuration, YearMonthDuration, DateTime, Date, Time, GYearMonth, GYear, GMonthDay, GMonth, GDay,
    Boolean, Base64Binary, HexBinary, Float, Double, Decimal, Integer, Long, Int, Short, Byte, NonPositiveInteger,
    NegativeInteger, NonNegativeInteger, PositiveInteger, UnsignedLong, UnsignedInt, UnsignedShort, UnsignedByte,
    AnyURI, String, NormalizedString]


XSD_TYPE_NAMES: Dict[Type[AnyXSDType], str] = {k: "xs:" + v for k, v in {
    Duration: "duration",
    DayTimeDuration: "dayTimeDuration",
    YearMonthDuration: "yearMonthDuration",
    DateTime: "dateTime",
    DateTimeStamp: "dateTimeStamp",
    Date: "date",
    Time: "time",
    GYearMonth: "gYearMonth",
    GYear: "gYear",
    GMonthDay: "gMonthDay",
    GMonth: "gMonth",
    GDay: "gDay",
    Boolean: "boolean",
    Base64Binary: "base64Binary",
    HexBinary: "hexBinary",
    Float: "float",
    Double: "double",
    Decimal: "decimal",
    Integer: "integer",
    Long: "long",
    Int: "int",
    Short: "short",
    Byte: "byte",
    NonPositiveInteger: "nonPositiveInteger",
    NegativeInteger: "negativeInteger",
    NonNegativeInteger: "nonNegativeInteger",
    PositiveInteger: "positiveInteger",
    UnsignedLong: "unsignedLong",
    UnsignedShort: "unsignedShort",
    UnsignedInt: "unsignedByte",
    AnyURI: "anyURI",
    String: "string",
    NormalizedString: "normalizedString",
}.items()}
XSD_TYPE_CLASSES: Dict[str, Type[AnyXSDType]] = {v: k for k, v in XSD_TYPE_NAMES.items()}


def trivial_cast(value, type_: Type[AnyXSDType]) -> AnyXSDType:  # workaround. We should be able to use a TypeVar here
    """
    Type-cast a python value into an XSD type, if this is a trivial conversion

    The main purpose of this function is to allow AAS :class:`Properties <aas.model.submodel.Property>`
    (and similar objects with XSD-type values) to take Python literal values and convert them to their XSD type.
    However, we want to stay strongly typed, so we only allow this type-cast if it is trivial to do, i.e. does not
    change the value's semantics. Examples, where this holds true:

    * int → :class:`aas.model.datatypes.Int` (if the value is in the expected range)
    * bytes → :class:`aas.model.datatypes.Base64Binary`
    * datetime.date → :class:`aas.model.datatypes.Date`

    Yet, it is not allowed to cast float → :class:`aas.model.datatypes.Int`.

    :param value: The value to cast
    :param type_: Target type to cast into. Must be an XSD type from this module
    """
    if isinstance(value, type_):
        return value
    for baseclass in (int, float, str):
        if isinstance(value, baseclass) and issubclass(type_, baseclass):
            return type_(value)  # type: ignore
    if isinstance(value, (bytes, bytearray)) and issubclass(type_, bytearray):
        return type_(value)  # type: ignore
    if isinstance(value, datetime.date) and issubclass(type_, Date):
        return Date(value.year, value.month, value.day)
    raise TypeError("{} cannot be trivially casted into {}".format(repr(value), type_.__name__))


def xsd_repr(value: AnyXSDType) -> str:
    """
    Serialize an XSD type value into it's lexical representation

    :param value: Any XSD type (from this module)
    :returns: Lexical representation as string
    """
    if isinstance(value, Duration):
        return _serialize_duration(value)
    elif isinstance(value, (DateTime, Time)):
        # TODO fix trailing zeros of seconds fraction (XSD:
        #  "The fractional second string, if present, must not end in '0'")
        return value.isoformat()
    elif isinstance(value, Date):
        return value.isoformat() + _serialize_date_tzinfo(value)
    elif isinstance(value, GYearMonth):
        return "{:02d}-{:02d}".format(value.year, value.month) + _serialize_date_tzinfo(value)
    elif isinstance(value, GYear):
        return "{:04d}".format(value.year) + _serialize_date_tzinfo(value)
    elif isinstance(value, GMonthDay):
        return "--{:02d}-{:02d}".format(value.month, value.day) + _serialize_date_tzinfo(value)
    elif isinstance(value, GDay):
        return "---{:02d}".format(value.day) + _serialize_date_tzinfo(value)
    elif isinstance(value, GMonth):
        return "--{:02d}".format(value.month) + _serialize_date_tzinfo(value)
    elif isinstance(value, Boolean):
        return "true" if value else "false"
    elif isinstance(value, Base64Binary):
        return base64.b64encode(value).decode()
    elif isinstance(value, HexBinary):
        return value.hex()
    elif isinstance(value, str):
        return value
    elif isinstance(value, float):
        return repr(value).translate({0x65: 'E', 0x66: 'F', 0x69: 'I', 0x6e: 'N'})
    else:
        return str(value)


def _serialize_date_tzinfo(date: Union[Date, GYear, GMonth, GDay, GYearMonth, GMonthDay]) -> str:
    if date.tzinfo is not None:
        if not isinstance(date, Date):
            date = date.into_date()
        offset: datetime.timedelta = date.tzinfo.utcoffset(datetime.datetime(date.year, date.month, date.day, 0, 0, 0))
        offset_seconds = (offset.total_seconds() + 3600*12) % (3600*24) - 3600*12
        if offset_seconds // 60 == 0:
            return "Z"
        return "{}{:02.0f}:{:02.0f}".format("+" if offset_seconds >= 0 else "-",
                                            abs(offset_seconds) // 3600,
                                            (abs(offset_seconds) // 60) % 60)
    return ""


def _serialize_duration(value: Duration) -> str:
    value = value.normalized()
    signs = set(val < 0
                for val in (value.years, value.months, value.days, value.hours, value.minutes, value.seconds,
                            value.microseconds)
                if val != 0)
    if len(signs) > 1:
        raise ValueError("Relative Durations with mixed signs are not allowed according to XSD.")
    elif len(signs) == 0:
        return "P0D"

    if isinstance(value, DayTimeDuration) and (value.years or value.months):
        raise ValueError("{} doesn't allow the serialization of years and months!".format(value.__class__.__name__))

    if isinstance(value, YearMonthDuration) and (value.days or value.hours or value.minutes or value.seconds
                                                 or value.microseconds):
        raise ValueError("{} only allows the serialization of years and months!".format(value.__class__.__name__))

    result = "-" if signs.pop() else ""
    result += "P"
    if value.years:
        result += "{:.0f}Y".format(abs(value.years))
    if value.months:
        result += "{:.0f}M".format(abs(value.months))
    if value.days:
        result += "{:.0f}D".format(abs(value.days))

    time = ""
    if value.hours:
        time += "{:.0f}H".format(abs(value.hours))
    if value.minutes:
        time += "{:.0f}M".format(abs(value.minutes))
    if value.seconds or value.microseconds:
        time += "{:.8g}S".format(decimal.Decimal(abs(value.seconds))
                                 + decimal.Decimal(abs(value.microseconds)) / 1000000)
    if time:
        result += "T" + time
    return result


def from_xsd(value: str, type_: Type[AnyXSDType]) -> AnyXSDType:  # workaround. We should be able to use a TypeVar here
    """
    Parse an XSD type value from its lexical representation

    :param value: Lexical representation
    :param type_: The expected XSD type (from this module). It is required to chose the correct conversion.
    """
    if type_ is Boolean:
        return _parse_xsd_bool(value)
    elif issubclass(type_, (int, float, str)):
        return type_(value)
    elif type_ is Duration:
        return _parse_xsd_duration(value)
    elif type_ is YearMonthDuration:
        return _parse_xsd_year_month_duration(value)
    elif type_ is DayTimeDuration:
        return _parse_xsd_day_time_duration(value)
    elif issubclass(type_, DateTime):
        return _parse_xsd_datetime(value, type_)
    elif type_ is Date:
        return _parse_xsd_date(value)
    elif type_ is Time:
        return _parse_xsd_time(value)
    elif type_ is Base64Binary:
        return Base64Binary(base64.b64decode(value.encode()))
    elif type_ is HexBinary:
        return HexBinary(bytes.fromhex(value))
    elif type_ is GYear:
        return _parse_xsd_gyear(value)
    elif type_ is GMonth:
        return _parse_xsd_gmonth(value)
    elif type_ is GDay:
        return _parse_xsd_gday(value)
    elif type_ is GYearMonth:
        return _parse_xsd_gyearmonth(value)
    elif type_ is GMonthDay:
        return _parse_xsd_gmonthday(value)
    raise ValueError("{} is not a valid simple built-in XSD type".format(type_.__name__))


DURATION_RE = re.compile(r'^(-?)P(\d+Y)?(\d+M)?(\d+D)?(T(\d+H)?(\d+M)?((\d+)(\.\d+)?S)?)?$')
YEAR_MONTH_DURATION_RE = re.compile(r'^(-?)P(\d+Y)?(\d+M)?$')
DAY_TIME_DURATION_RE = re.compile(r'^(-?)P(\d+D)?(T(\d+H)?(\d+M)?((\d+)(\.\d+)?S)?)?$')
DATETIME_RE = re.compile(r'^(-?)(\d\d\d\d)-(\d\d)-(\d\d)T(\d\d):(\d\d):(\d\d)(\.\d+)?([+\-](\d\d):(\d\d)|Z)?$')
DATETIMESTAMP_RE = re.compile(r'^(-?)(\d\d\d\d)-(\d\d)-(\d\d)T(\d\d):(\d\d):(\d\d)(\.\d+)?([+\-](\d\d):(\d\d)|Z)$')
TIME_RE = re.compile(r'^(\d\d):(\d\d):(\d\d)(\.\d+)?([+\-](\d\d):(\d\d)|Z)?$')
DATE_RE = re.compile(r'^(-?)(\d\d\d\d)-(\d\d)-(\d\d)([+\-](\d\d):(\d\d)|Z)?$')


def _parse_xsd_duration(value: str) -> Duration:
    match = DURATION_RE.match(value)
    if not match:
        raise ValueError("Value is not a valid XSD duration string")
    res = Duration(years=int(match[2][:-1]) if match[2] else 0,
                   months=int(match[3][:-1]) if match[3] else 0,
                   days=int(match[4][:-1]) if match[4] else 0,
                   hours=int(match[6][:-1]) if match[6] else 0,
                   minutes=int(match[7][:-1]) if match[7] else 0,
                   seconds=int(match[9]) if match[8] else 0,
                   microseconds=int(float(match[10])*1e6) if match[10] else 0)
    if match[1]:
        res = -res
    return res


def _parse_xsd_year_month_duration(value: str) -> YearMonthDuration:
    match = YEAR_MONTH_DURATION_RE.match(value)
    if not match:
        raise ValueError("Value is not a valid XSD yearMonthDuration string")
    res = YearMonthDuration(years=int(match[2][:-1]) if match[2] else 0,
                            months=int(match[3][:-1]) if match[3] else 0)
    if match[1]:
        res = -res
    return res


def _parse_xsd_day_time_duration(value: str) -> DayTimeDuration:
    match = DAY_TIME_DURATION_RE.match(value)
    if not match:
        raise ValueError("Value is not a valid XSD dayTimeDuraion string")
    res = DayTimeDuration(days=int(match[2][:-1]) if match[2] else 0,
                          hours=int(match[4][:-1]) if match[4] else 0,
                          minutes=int(match[5][:-1]) if match[5] else 0,
                          seconds=int(match[7]) if match[6] else 0,
                          microseconds=int(float(match[8])*1e6) if match[8] else 0)
    if match[1]:
        res = -res
    return res


def _parse_xsd_date_tzinfo(value: str) -> Optional[datetime.tzinfo]:
    if not value:
        return None
    if value == "Z":
        return datetime.timezone.utc
    return datetime.timezone(datetime.timedelta(hours=int(value[1:3]), minutes=int(value[4:6]))
                             * (-1 if value[0] == '-' else 1))


def _parse_xsd_date(value: str) -> Date:
    match = DATE_RE.match(value)
    if not match:
        raise ValueError("Value is not a valid XSD date string")
    if match[1]:
        raise ValueError("Negative Dates are not supported by Python")
    return Date(int(match[2]), int(match[3]), int(match[4]), _parse_xsd_date_tzinfo(match[5]))


_DT = TypeVar("_DT", bound=DateTime)


def _parse_xsd_datetime(value: str, type_: Type[_DT]) -> _DT:
    match = (DATETIMESTAMP_RE if type_ is DateTimeStamp else DATETIME_RE).match(value)
    if not match:
        raise ValueError(f"Value is not a valid XSD {type_.__name__} string")
    if match[1]:
        raise ValueError("Negative Dates are not supported by Python")
    microseconds = int(float(match[8]) * 1e6) if match[8] else 0
    return type_(int(match[2]), int(match[3]), int(match[4]), int(match[5]), int(match[6]), int(match[7]),
                 microseconds, _parse_xsd_date_tzinfo(match[9]))


def _parse_xsd_time(value: str) -> Time:
    match = TIME_RE.match(value)
    if not match:
        raise ValueError("Value is not a valid XSD datetime string")
    microseconds = int(float(match[4]) * 1e6) if match[4] else 0
    return Time(int(match[1]), int(match[2]), int(match[3]), microseconds, _parse_xsd_date_tzinfo(match[5]))


def _parse_xsd_bool(value: str) -> Boolean:
    if value in {"1", "true"}:
        return True
    elif value in {"0", "false"}:
        return False
    else:
        raise ValueError("Invalid literal for XSD bool type")


GYEAR_RE = re.compile(r'^(\d\d\d\d)([+\-]\d\d:\d\d|Z)?$')
GMONTH_RE = re.compile(r'^--(\d\d)([+\-]\d\d:\d\d|Z)?$')
GDAY_RE = re.compile(r'^---(\d\d)([+\-]\d\d:\d\d|Z)?$')
GYEARMONTH_RE = re.compile(r'^(\d\d\d\d)-(\d\d)([+\-]\d\d:\d\d|Z)?$')
GMONTHDAY_RE = re.compile(r'^--(\d\d)-(\d\d)([+\-]\d\d:\d\d|Z)?$')


def _parse_xsd_gyear(value: str) -> GYear:
    match = GYEAR_RE.match(value)
    if not match:
        raise ValueError("Value is not a valid XSD GYear string")
    return GYear(int(match[1]), _parse_xsd_date_tzinfo(match[2]))


def _parse_xsd_gmonth(value: str) -> GMonth:
    match = GMONTH_RE.match(value)
    if not match:
        raise ValueError("Value is not a valid XSD GMonth string")
    return GMonth(int(match[1]), _parse_xsd_date_tzinfo(match[2]))


def _parse_xsd_gday(value: str) -> GDay:
    match = GDAY_RE.match(value)
    if not match:
        raise ValueError("Value is not a valid XSD GDay string")
    return GDay(int(match[1]), _parse_xsd_date_tzinfo(match[2]))


def _parse_xsd_gyearmonth(value: str) -> GYearMonth:
    match = GYEARMONTH_RE.match(value)
    if not match:
        raise ValueError("Value is not a valid XSD GYearMonth string")
    return GYearMonth(int(match[1]), int(match[2]), _parse_xsd_date_tzinfo(match[3]))


def _parse_xsd_gmonthday(value: str) -> GMonthDay:
    match = GMONTHDAY_RE.match(value)
    if not match:
        raise ValueError("Value is not a valid XSD GMonthDay string")
    return GMonthDay(int(match[1]), int(match[2]), _parse_xsd_date_tzinfo(match[3]))<|MERGE_RESOLUTION|>--- conflicted
+++ resolved
@@ -8,17 +8,10 @@
 This module defines native Python types for all simple built-in XSD datatypes, as well as functions to (de)serialize
 them from/into their lexical XML representation.
 
-<<<<<<< HEAD
-See https://www.w3.org/TR/xmlschema-2/#built-in-datatypes for the XSD simple type hierarchy and more information on the
-datatypes. All types from this type hierarchy (except for `token` and its descendants) are implemented or aliased in
-this module using their pythonized equivalents: Duration, DateTime, GMonthDay, String, Integer, Decimal, Short ….
-These types are meant to be used directly for data values in the context of Asset Administration Shells.
-=======
 See https://www.w3.org/TR/xmlschema11-2/#built-in-datatypes for the XSD simple type hierarchy and more information on
 the datatypes. All types from this type hierarchy (except for `token` and its descendants) are implemented or aliased in
 this module using their pythonized: Duration, DateTime, GMonthDay, String, Integer, Decimal, Short …. These types are
 meant to be used directly for data values in the context of Asset Administration Shells.
->>>>>>> 5bcd6556
 
 There are three conversion functions for usage in BaSyx Python SDK's model and adapters:
 
